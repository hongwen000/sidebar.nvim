local lib = require('sidebar-nvim.lib')
local colors = require('sidebar-nvim.colors')
local renderer = require('sidebar-nvim.renderer')
local view = require('sidebar-nvim.view')
local updater = require('sidebar-nvim.updater')
local config = require("sidebar-nvim.config")

local api = vim.api

local M = {}

local open_after_session = false

<<<<<<< HEAD
vim.g.sidebar_nvim_sections = vim.g.sidebar_nvim_sections or {
  "datetime",
  "git-status",
  "lsp-diagnostics",
}
=======
function M.setup(opts)
  opts = opts or {}
>>>>>>> faa15d8d

  for key, value in pairs(opts) do
    config[key] = value
  end

  view._wipe_rogue_buffer()

  colors.setup()
  view.setup()

  updater.setup()
  lib.init()
end

function M._session_post()
  view._wipe_rogue_buffer()

  if open_after_session then
    open_after_session = false
    M._internal_open()
  end
end

function M._vim_leave()
  lib.destroy()
end

function M.toggle()
  if view.win_open() then
    view.close()
  else
    lib.open()
  end
end

function M.close()
  if view.win_open() then
    view.close()
    return true
  end
end

function M._internal_open(opts)
  if not view.win_open() then
    lib.open(opts)
  end
end

function M.open()
  open_after_session = true

  -- open with whatever finishes first, this timeout or session post au
  vim.defer_fn(function()
    M._internal_open()
  end, 200)
end

function M.tab_change()
  vim.schedule(function()
    if not view.win_open() and view.win_open({ any_tabpage = true }) then
      local bufname = vim.api.nvim_buf_get_name(0)
      if bufname:match("Neogit") ~= nil or bufname:match("--graph") ~= nil then
        return
      end
      view.open({ focus = false })
    end
  end)
end

local keypress_funcs = {
  update = lib.update,
  close = function() M.close() end,
}

function M.on_keypress(mode)
  -- TODO: get_section_at_cursor not implemented
  --local section = lib.get_section_at_cursor()

  if keypress_funcs[mode] then
    return keypress_funcs[mode]()
  end
end

function M.update()
  lib.update()
end

function M.resize(size)
  view.View.width = size
  view.resize()
end

function M.on_leave()
  vim.defer_fn(function()
    if not view.win_open() then
      return
    end

    local windows = api.nvim_list_wins()
    local curtab = api.nvim_get_current_tabpage()
    local wins_in_tabpage = vim.tbl_filter(function(w)
      return api.nvim_win_get_tabpage(w) == curtab
    end, windows)
    if #windows == 1 then
      api.nvim_command(':silent qa!')
    elseif #wins_in_tabpage == 1 then
      api.nvim_command(':tabclose')
    end
  end, 50)
end

function M.reset_highlight()
  colors.setup()
  renderer.render_hl(view.View.bufnr)
end

function M.place_cursor_on_section()
  local section = lib.get_section_at_cursor()
  local line = api.nvim_get_current_line()
  local cursor = api.nvim_win_get_cursor(0)
  local idx = vim.fn.stridx(line, section.name)
  api.nvim_win_set_cursor(0, {cursor[1], idx})
end




return M<|MERGE_RESOLUTION|>--- conflicted
+++ resolved
@@ -11,16 +11,14 @@
 
 local open_after_session = false
 
-<<<<<<< HEAD
 vim.g.sidebar_nvim_sections = vim.g.sidebar_nvim_sections or {
   "datetime",
   "git-status",
   "lsp-diagnostics",
 }
-=======
+
 function M.setup(opts)
   opts = opts or {}
->>>>>>> faa15d8d
 
   for key, value in pairs(opts) do
     config[key] = value
