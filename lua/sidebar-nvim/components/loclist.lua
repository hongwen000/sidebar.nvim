--- conflicted
+++ resolved
@@ -94,7 +94,6 @@
     self._group_keys = vim.tbl_keys(self.groups)
 end
 
-<<<<<<< HEAD
 -- add an empty group
 -- @param group string: name of the group
 function Loclist:add_group(group)
@@ -104,10 +103,6 @@
     end
 end
 
-function Loclist:clear()
-    self.groups = {}
-    self._group_keys = {}
-=======
 -- clear all the groups
 -- @param opts (table)
 -- |- opts.remove_groups (boolean) also remove groups from the list, otherwise only items will be removed, removing groups from the list also means that the state of groups will be cleared
@@ -123,7 +118,6 @@
     for _, key in ipairs(self._group_keys) do
         self.groups[key] = { is_closed = self.groups[key].is_closed }
     end
->>>>>>> 863b48f2
 end
 
 function Loclist:draw_group(ctx, group_name, with_label, section_lines, section_hl)
